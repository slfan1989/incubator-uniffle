/*
 * Licensed to the Apache Software Foundation (ASF) under one or more
 * contributor license agreements.  See the NOTICE file distributed with
 * this work for additional information regarding copyright ownership.
 * The ASF licenses this file to You under the Apache License, Version 2.0
 * (the "License"); you may not use this file except in compliance with
 * the License.  You may obtain a copy of the License at
 *
 *    http://www.apache.org/licenses/LICENSE-2.0
 *
 * Unless required by applicable law or agreed to in writing, software
 * distributed under the License is distributed on an "AS IS" BASIS,
 * WITHOUT WARRANTIES OR CONDITIONS OF ANY KIND, either express or implied.
 * See the License for the specific language governing permissions and
 * limitations under the License.
 */

package org.apache.uniffle.coordinator;

import io.prometheus.client.CollectorRegistry;
import org.apache.hadoop.conf.Configuration;
import org.slf4j.Logger;
import org.slf4j.LoggerFactory;
import picocli.CommandLine;

import org.apache.uniffle.common.Arguments;
import org.apache.uniffle.common.config.ReconfigurableBase;
import org.apache.uniffle.common.config.RssConf;
import org.apache.uniffle.common.exception.RssException;
import org.apache.uniffle.common.metrics.GRPCMetrics;
import org.apache.uniffle.common.metrics.JvmMetrics;
import org.apache.uniffle.common.metrics.MetricReporter;
import org.apache.uniffle.common.metrics.MetricReporterFactory;
import org.apache.uniffle.common.rpc.ServerInterface;
import org.apache.uniffle.common.security.SecurityConfig;
import org.apache.uniffle.common.security.SecurityContextFactory;
import org.apache.uniffle.common.util.RssUtils;
import org.apache.uniffle.common.web.CoalescedCollectorRegistry;
import org.apache.uniffle.common.web.JettyServer;
import org.apache.uniffle.coordinator.metric.CoordinatorGrpcMetrics;
import org.apache.uniffle.coordinator.metric.CoordinatorMetrics;
import org.apache.uniffle.coordinator.strategy.assignment.AssignmentStrategy;
import org.apache.uniffle.coordinator.strategy.assignment.AssignmentStrategyFactory;
import org.apache.uniffle.coordinator.util.CoordinatorUtils;

import static org.apache.uniffle.common.config.RssBaseConf.RSS_SECURITY_HADOOP_KERBEROS_ENABLE;
import static org.apache.uniffle.common.config.RssBaseConf.RSS_SECURITY_HADOOP_KERBEROS_KEYTAB_FILE;
import static org.apache.uniffle.common.config.RssBaseConf.RSS_SECURITY_HADOOP_KERBEROS_PRINCIPAL;
import static org.apache.uniffle.common.config.RssBaseConf.RSS_SECURITY_HADOOP_KERBEROS_RELOGIN_INTERVAL_SEC;
import static org.apache.uniffle.common.config.RssBaseConf.RSS_SECURITY_HADOOP_KRB5_CONF_FILE;

/** The main entrance of coordinator service */
public class CoordinatorServer extends ReconfigurableBase {

  private static final Logger LOG = LoggerFactory.getLogger(CoordinatorServer.class);

  private final CoordinatorConf coordinatorConf;
  private JettyServer jettyServer;
  private ServerInterface server;
  private ClusterManager clusterManager;
  private AssignmentStrategy assignmentStrategy;
  private ClientConfManager clientConfManager;
  private AccessManager accessManager;
  private ApplicationManager applicationManager;
  private GRPCMetrics grpcMetrics;
  private MetricReporter metricReporter;
  private String id;

  public CoordinatorServer(CoordinatorConf coordinatorConf) throws Exception {
    super(coordinatorConf);
    this.coordinatorConf = coordinatorConf;
    try {
      initialization();
    } catch (Exception e) {
      LOG.error("Errors on initializing coordinator server.", e);
      throw e;
    }
  }

  public static void main(String[] args) throws Exception {
    Arguments arguments = new Arguments();
    CommandLine commandLine = new CommandLine(arguments);
    commandLine.parseArgs(args);
    String configFile = arguments.getConfigFile();
    LOG.info("Start to init coordinator server using config {}", configFile);

    // Load configuration from config files
    final CoordinatorConf coordinatorConf = new CoordinatorConf(configFile);

    coordinatorConf.setString(ReconfigurableBase.RECONFIGURABLE_FILE_NAME, configFile);

    // Start the coordinator service
    final CoordinatorServer coordinatorServer = new CoordinatorServer(coordinatorConf);

    coordinatorServer.start();
    coordinatorServer.blockUntilShutdown();
  }

  public void start() throws Exception {
    startReconfigureThread();
    jettyServer.start();
    server.start();
    if (metricReporter != null) {
      metricReporter.start();
    }

    Runtime.getRuntime()
        .addShutdownHook(
            new Thread() {
              @Override
              public void run() {
                LOG.info("*** shutting down gRPC server since JVM is shutting down");
                try {
                  stopServer();
                } catch (Exception e) {
                  LOG.error(e.getMessage());
                }
                LOG.info("*** server shut down");
              }
            });
  }

  public void stopServer() throws Exception {
    if (jettyServer != null) {
      jettyServer.stop();
    }
    if (applicationManager != null) {
      applicationManager.close();
    }
    if (clusterManager != null) {
      clusterManager.close();
    }
    if (accessManager != null) {
      accessManager.close();
    }
    if (clientConfManager != null) {
      clientConfManager.close();
    }
    if (metricReporter != null) {
      metricReporter.stop();
      LOG.info("Metric Reporter Stopped!");
    }
    stopReconfigureThread();
    SecurityContextFactory.get().getSecurityContext().close();
    server.stop();
  }

  private void initialization() throws Exception {
    String ip = RssUtils.getHostIp();
    if (ip == null) {
      throw new RssException("Couldn't acquire host Ip");
    }
    int port = coordinatorConf.getInteger(CoordinatorConf.RPC_SERVER_PORT);
    id = ip + "-" + port;
    LOG.info("Start to initialize coordinator {}", id);
    // register metrics first to avoid NPE problem when add dynamic metrics
    registerMetrics();
    coordinatorConf.setString(CoordinatorUtils.COORDINATOR_ID, id);
    this.applicationManager = new ApplicationManager(coordinatorConf);

    SecurityConfig securityConfig = null;
    if (coordinatorConf.getBoolean(RSS_SECURITY_HADOOP_KERBEROS_ENABLE)) {
      securityConfig =
          SecurityConfig.newBuilder()
              .krb5ConfPath(coordinatorConf.getString(RSS_SECURITY_HADOOP_KRB5_CONF_FILE))
              .keytabFilePath(coordinatorConf.getString(RSS_SECURITY_HADOOP_KERBEROS_KEYTAB_FILE))
              .principal(coordinatorConf.getString(RSS_SECURITY_HADOOP_KERBEROS_PRINCIPAL))
              .reloginIntervalSec(
                  coordinatorConf.getLong(RSS_SECURITY_HADOOP_KERBEROS_RELOGIN_INTERVAL_SEC))
              .build();
    }
    SecurityContextFactory.get().init(securityConfig);

    // load default hadoop configuration
    Configuration hadoopConf = new Configuration();
    ClusterManagerFactory clusterManagerFactory =
        new ClusterManagerFactory(coordinatorConf, hadoopConf);

    this.clusterManager = clusterManagerFactory.getClusterManager();
    this.clientConfManager = new ClientConfManager(coordinatorConf, hadoopConf, applicationManager);
    AssignmentStrategyFactory assignmentStrategyFactory =
        new AssignmentStrategyFactory(coordinatorConf, clusterManager);
    this.assignmentStrategy = assignmentStrategyFactory.getAssignmentStrategy();
    this.accessManager =
        new AccessManager(
            coordinatorConf, clusterManager, applicationManager.getQuotaManager(), hadoopConf);
    CoordinatorFactory coordinatorFactory = new CoordinatorFactory(this);
    server = coordinatorFactory.getServer();
    jettyServer = new JettyServer(coordinatorConf);
    // register packages and instances for jersey
    jettyServer.addResourcePackages(
        "org.apache.uniffle.coordinator.web.resource", "org.apache.uniffle.common.web.resource");
    jettyServer.registerInstance(ClusterManager.class, clusterManager);
    jettyServer.registerInstance(AccessManager.class, accessManager);
<<<<<<< HEAD
    jettyServer.registerInstance(ApplicationManager.class, applicationManager);
    jettyServer.registerInstance(CollectorRegistry.class.getCanonicalName() + "#server",
=======
    jettyServer.registerInstance(
        CollectorRegistry.class.getCanonicalName() + "#server",
>>>>>>> e5e1b304
        CoordinatorMetrics.getCollectorRegistry());
    jettyServer.registerInstance(
        CollectorRegistry.class.getCanonicalName() + "#grpc", grpcMetrics.getCollectorRegistry());
    jettyServer.registerInstance(
        CollectorRegistry.class.getCanonicalName() + "#jvm", JvmMetrics.getCollectorRegistry());
    jettyServer.registerInstance(
        CollectorRegistry.class.getCanonicalName() + "#all",
        new CoalescedCollectorRegistry(
            CoordinatorMetrics.getCollectorRegistry(),
            grpcMetrics.getCollectorRegistry(),
            JvmMetrics.getCollectorRegistry()));
  }

  private void registerMetrics() throws Exception {
    LOG.info("Register metrics");
    CollectorRegistry coordinatorCollectorRegistry = new CollectorRegistry(true);
    CoordinatorMetrics.register(coordinatorCollectorRegistry);
    grpcMetrics = new CoordinatorGrpcMetrics();
    grpcMetrics.register(new CollectorRegistry(true));
    boolean verbose = coordinatorConf.getBoolean(CoordinatorConf.RSS_JVM_METRICS_VERBOSE_ENABLE);
    CollectorRegistry jvmCollectorRegistry = new CollectorRegistry(true);
    JvmMetrics.register(jvmCollectorRegistry, verbose);

    metricReporter = MetricReporterFactory.getMetricReporter(coordinatorConf, id);
    if (metricReporter != null) {
      metricReporter.addCollectorRegistry(CoordinatorMetrics.getCollectorRegistry());
      metricReporter.addCollectorRegistry(grpcMetrics.getCollectorRegistry());
      metricReporter.addCollectorRegistry(JvmMetrics.getCollectorRegistry());
    }
  }

  public ClusterManager getClusterManager() {
    return clusterManager;
  }

  public AssignmentStrategy getAssignmentStrategy() {
    return assignmentStrategy;
  }

  public CoordinatorConf getCoordinatorConf() {
    return coordinatorConf;
  }

  public ApplicationManager getApplicationManager() {
    return applicationManager;
  }

  public AccessManager getAccessManager() {
    return accessManager;
  }

  public ClientConfManager getClientConfManager() {
    return clientConfManager;
  }

  public GRPCMetrics getGrpcMetrics() {
    return grpcMetrics;
  }

  /** Await termination on the main thread since the grpc library uses daemon threads. */
  private void blockUntilShutdown() throws InterruptedException {
    server.blockUntilShutdown();
  }

  @Override
  public void reconfigure(RssConf conf) {
    clusterManager.reconfigure(conf);
    accessManager.reconfigure(conf);
  }

  @Override
  public boolean isPropertyReconfigurable(String property) {
    if (clusterManager.isPropertyReconfigurable(property)) {
      return true;
    }
    if (accessManager.isPropertyReconfigurable(property)) {
      return true;
    }
    return false;
  }

  @Override
  public RssConf reloadConfiguration() {
    return new CoordinatorConf(
        coordinatorConf.getString(ReconfigurableBase.RECONFIGURABLE_FILE_NAME, ""));
  }
}<|MERGE_RESOLUTION|>--- conflicted
+++ resolved
@@ -192,13 +192,8 @@
         "org.apache.uniffle.coordinator.web.resource", "org.apache.uniffle.common.web.resource");
     jettyServer.registerInstance(ClusterManager.class, clusterManager);
     jettyServer.registerInstance(AccessManager.class, accessManager);
-<<<<<<< HEAD
     jettyServer.registerInstance(ApplicationManager.class, applicationManager);
     jettyServer.registerInstance(CollectorRegistry.class.getCanonicalName() + "#server",
-=======
-    jettyServer.registerInstance(
-        CollectorRegistry.class.getCanonicalName() + "#server",
->>>>>>> e5e1b304
         CoordinatorMetrics.getCollectorRegistry());
     jettyServer.registerInstance(
         CollectorRegistry.class.getCanonicalName() + "#grpc", grpcMetrics.getCollectorRegistry());
